--- conflicted
+++ resolved
@@ -51,13 +51,7 @@
 	github.com/tidwall/sjson v1.2.5 // indirect
 	github.com/xo/terminfo v0.0.0-20220910002029-abceb7e1c41e // indirect
 	go.uber.org/multierr v1.11.0 // indirect
-<<<<<<< HEAD
 	golang.org/x/sync v0.16.0 // indirect
 	golang.org/x/sys v0.34.0 // indirect
 	golang.org/x/text v0.27.0 // indirect
-=======
-	golang.org/x/sync v0.15.0 // indirect
-	golang.org/x/sys v0.33.0 // indirect
-	golang.org/x/text v0.22.0 // indirect
->>>>>>> dd6036a7
 )